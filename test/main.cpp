--- conflicted
+++ resolved
@@ -41,8 +41,7 @@
   return {false, ""};
 }
 
-static pair<vector<string>, bool> findExpects(const string &filename,
-                                              bool isCode) {
+static pair<vector<string>, bool> findExpects(const string &filename, bool isCode) {
   vector<string> result;
   bool isError = false;
   string line;
@@ -74,10 +73,9 @@
   return {result, isError};
 }
 
-class SeqTest
-    : public testing::TestWithParam<
-          tuple<string /*filename*/, bool /*debug*/, string /* case name */,
-                string /* case code */, int /* case line */>> {
+class SeqTest : public testing::TestWithParam<
+                    tuple<string /*filename*/, bool /*debug*/, string /* case name */,
+                          string /* case code */, int /* case line */>> {
   vector<char> buf;
   int out_pipe[2];
   pid_t pid;
@@ -100,9 +98,8 @@
       auto file = getFilename(get<0>(GetParam()));
       auto code = get<3>(GetParam());
       auto startLine = get<4>(GetParam());
-      SeqModule *module =
-          parse(ast::executable_path(""), file, code, code.size() > 0,
-                /* isTest */ true, startLine);
+      SeqModule *module = parse(ast::executable_path(""), file, code, code.size() > 0,
+                                /* isTest */ true, startLine);
       execute(module, {file}, {}, get<1>(GetParam()));
       fflush(stdout);
       exit(EXIT_SUCCESS);
@@ -133,8 +130,8 @@
 
   return normname + (debug ? "_debug" : "");
 }
-static string getTypeTestNameFromParam(
-    const testing::TestParamInfo<SeqTest::ParamType> &info) {
+static string
+getTypeTestNameFromParam(const testing::TestParamInfo<SeqTest::ParamType> &info) {
   return getTestNameFromParam(info) + "_" + get<2>(info.param);
 }
 TEST_P(SeqTest, Run) {
@@ -149,14 +146,9 @@
 
   string output = result();
 
-<<<<<<< HEAD
   auto expects = findExpects(!isCase ? getFilename(file) : get<3>(GetParam()), isCase);
   if (WEXITSTATUS(status) != int(expects.second))
     fprintf(stderr, "%s\n", output.c_str());
-=======
-  auto expects =
-      findExpects(!isCase ? getFilename(file) : get<3>(GetParam()), isCase);
->>>>>>> 5342c0dc
   ASSERT_EQ(WEXITSTATUS(status), int(expects.second));
   const bool assertsFailed = output.find("TEST FAILED") != string::npos;
   EXPECT_FALSE(assertsFailed);
@@ -184,8 +176,7 @@
     while (getline(fin, l)) {
       if (l.substr(0, 3) == "#%%") {
         if (line)
-          cases.push_back(
-              {f, true, to_string(line) + "_" + testName, code, codeLine});
+          cases.push_back({f, true, to_string(line) + "_" + testName, code, codeLine});
         testName = l.substr(4);
         code = l + "\n";
         codeLine = line;
@@ -196,16 +187,14 @@
       line++;
     }
     if (line)
-      cases.push_back(
-          {f, true, to_string(line) + "_" + testName, code, codeLine});
+      cases.push_back({f, true, to_string(line) + "_" + testName, code, codeLine});
   }
   return cases;
 }
-INSTANTIATE_TEST_SUITE_P(
-    TypeTests, SeqTest,
-    testing::ValuesIn(getTypeTests({"parser/expressions.seq",
-                                    "parser/statements.seq"})),
-    getTypeTestNameFromParam);
+INSTANTIATE_TEST_SUITE_P(TypeTests, SeqTest,
+                         testing::ValuesIn(getTypeTests({"parser/expressions.seq",
+                                                         "parser/statements.seq"})),
+                         getTypeTestNameFromParam);
 
 // INSTANTIATE_TEST_SUITE_P(
 //     CoreTests, SeqTest,
