# 786

<<<<<<< HEAD
def lookup(index):
    intv = 0
    intv = index[intv]
    return intv
index = [1, 2]
print lookup(index)
=======

inta = 5
if not inta:
	print inta
else:
	print 'hoi'

not inta
>>>>>>> 76b8d9b8
<|MERGE_RESOLUTION|>--- conflicted
+++ resolved
@@ -1,19 +1,3 @@
 # 786
 
-<<<<<<< HEAD
-def lookup(index):
-    intv = 0
-    intv = index[intv]
-    return intv
-index = [1, 2]
-print lookup(index)
-=======
-
-inta = 5
-if not inta:
-	print inta
-else:
-	print 'hoi'
-
-not inta
->>>>>>> 76b8d9b8
+not inta