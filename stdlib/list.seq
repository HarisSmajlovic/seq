--- conflicted
+++ resolved
@@ -132,29 +132,9 @@
         if n == 0:
             return "[]"
         else:
-            y = list[str]()
-            y.append("["),
-            y.append(str(self[0]))
-            for i in range(1, n):
-<<<<<<< HEAD
-                y.append(", ")
-                y.append(str(self[i]))
-            y.append("]")
-            return str.cat(y) 
-=======
-                ", ".__print__()
-                self[i].__print__()
-            "]".__print__()
-
-    def __str__(self: list[`t]) -> str:
-        n = len(self)
-        if n == 0:
-            return "[]"
-        else:
             y = ["[", str(self[0])]
             for i in range(1, n):
                 y.append(", ")
                 y.append(str(self[i]))
             y.append("]")
-            return str.cat(y)
->>>>>>> a5d616c3
+            return str.cat(y)