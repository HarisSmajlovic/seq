--- conflicted
+++ resolved
@@ -110,19 +110,11 @@
 
     @property
     def qlen(self: CIGAR):
-<<<<<<< HEAD
-        return _C.bam_cigar2qlen(self._len, self._data)
-
-    @property
-    def rlen(self: CIGAR):
-        return _C.bam_cigar2rlen(self._len, self._data)
-=======
         return bam_cigar2qlen(self.len, self.value)
 
     @property
     def rlen(self: CIGAR):
         return bam_cigar2rlen(self.len, self.value)
->>>>>>> d6462fa9
 
     def __getitem__(self: CIGAR, idx: int):
         if not (0 <= idx < len(self)):
