--- conflicted
+++ resolved
@@ -1,16 +1,9 @@
-<<<<<<< HEAD
 type pseq(len: int, ptr: cobj):
-    def __new__(p: cobj, n: int) -> pseq:
-=======
-from core.c_stubs import pseq
-from bio.align import Alignment
-
-extend pseq:  # order is consistent with str/seq
     '''
     Amino acid sequence
     '''
-    def __init__(self: pseq, p: cobj, n: int) -> pseq:
->>>>>>> 6866f21a
+
+    def __new__(p: cobj, n: int) -> pseq:
         return (n, p)
 
     def __new__(s: str) -> pseq:
@@ -122,15 +115,11 @@
         self._copy_to(p)
         return pseq(p, n)
 
-<<<<<<< HEAD
-    def split(self, k: int, step: int):
-=======
     def split(self: pseq, k: int, step: int):
         '''
         Iterator over length-`k` subsequences of the given sequence
         with the specified step size.
         '''
->>>>>>> 6866f21a
         i = 0
         while i + k <= len(self):
             yield self._slice_direct(i,i+k)
@@ -145,16 +134,12 @@
             yield self._slice_direct(i,i+1)
             i -= 1
 
-<<<<<<< HEAD
-def translate(s: seq, table: Optional[Dict[seq, pseq]] = None):
-=======
-def translate(s: seq, table: dict[seq, pseq] = None):
+def translate(s: seq, table: Optional[dict[seq, pseq]] = None):
     '''
     Performs DNA to amino acid translation. An optional mapping from
     length-3 DNA sequences to amino acids can be given via `table`,
     otherwise the standard mapping is assumed.
     '''
->>>>>>> 6866f21a
     def encode_triple(s: seq):
         if s.N():
             raise ValueError("codon '{s}' contains an ambiguous base")
