#include "util/fmt/format.h"
#include "util/fmt/ostream.h"
#include <memory>
#include <ostream>
#include <stack>
#include <string>
#include <tuple>
#include <unordered_map>
#include <unordered_set>
#include <vector>

#include "lang/seq.h"
#include "parser/ast/ast.h"
#include "parser/ast/codegen.h"
#include "parser/ast/codegen_ctx.h"
#include "parser/ast/format.h"
#include "parser/ast/transform.h"
#include "parser/common.h"

using fmt::format;
using std::get;
using std::make_shared;
using std::make_unique;
using std::move;
using std::ostream;
using std::shared_ptr;
using std::stack;
using std::string;
using std::unique_ptr;
using std::unordered_map;
using std::unordered_set;
using std::vector;

namespace seq {
namespace ast {

void CodegenVisitor::defaultVisit(const Expr *n) {
  internalError("invalid node {}", *n);
}

void CodegenVisitor::defaultVisit(const Stmt *n) {
  internalError("invalid node {}", *n);
}

void CodegenVisitor::defaultVisit(const Pattern *n) {
  internalError("invalid node {}", *n);
}

CodegenVisitor::CodegenVisitor(std::shared_ptr<LLVMContext> ctx)
    : ctx(ctx), resultExpr(nullptr), resultStmt(nullptr),
      resultPattern(nullptr) {}

seq::Expr *CodegenVisitor::transform(const Expr *expr) {
  if (!expr)
    return nullptr;
  CodegenVisitor v(ctx);
  v.setSrcInfo(expr->getSrcInfo());
  expr->accept(v);
  if (v.resultExpr) {
    v.resultExpr->setSrcInfo(expr->getSrcInfo());
    if (auto t = ctx->getTryCatch())
      v.resultExpr->setTryCatch(t);

    auto t = expr->getType()->getClass();
    assert(t);
    v.resultExpr->setType(realizeType(t));
  }
  return v.resultExpr;
}

seq::Stmt *CodegenVisitor::transform(const Stmt *stmt) {
  CodegenVisitor v(ctx);
  stmt->accept(v);
  v.setSrcInfo(stmt->getSrcInfo());
  if (v.resultStmt) {
    v.resultStmt->setSrcInfo(stmt->getSrcInfo());
    v.resultStmt->setBase(ctx->getBase());
    ctx->getBlock()->add(v.resultStmt);
  }
  return v.resultStmt;
}

seq::Pattern *CodegenVisitor::transform(const Pattern *ptr) {
  CodegenVisitor v(ctx);
  v.setSrcInfo(ptr->getSrcInfo());
  ptr->accept(v);
  if (v.resultPattern) {
    v.resultPattern->setSrcInfo(ptr->getSrcInfo());
    if (auto t = ctx->getTryCatch())
      v.resultPattern->setTryCatch(t);
  }
  return v.resultPattern;
}

void CodegenVisitor::visit(const BoolExpr *expr) {
  resultExpr = N<seq::BoolExpr>(expr->value);
}

void CodegenVisitor::visit(const IntExpr *expr) {
  try {
    if (expr->suffix == "u") {
      uint64_t i = std::stoull(expr->value, nullptr, 0);
      resultExpr = N<seq::IntExpr>(i);
    } else {
      int64_t i = std::stoull(expr->value, nullptr, 0);
      resultExpr = N<seq::IntExpr>(i);
    }
  } catch (std::out_of_range &) {
    error(getSrcInfo(), fmt::format("integer {} out of range",
                                    expr->value)
                            .c_str()); /// TODO: move to transform
  }
}

void CodegenVisitor::visit(const FloatExpr *expr) {
  resultExpr = N<seq::FloatExpr>(expr->value);
}

void CodegenVisitor::visit(const StringExpr *expr) {
  resultExpr = N<seq::StrExpr>(expr->value);
}

shared_ptr<LLVMItem::Item>
CodegenVisitor::processIdentifier(shared_ptr<LLVMContext> tctx,
                                  const string &id) {
  auto val = tctx->find(id);
  if (!val)
    error(getSrcInfo(), fmt::format("? val {}", id).c_str());
  assert(val);
  // assert(
  // !(val->getVar() && val->isGlobal() && val->getBase() != ctx->getBase()));
  return val;
}

void CodegenVisitor::visit(const IdExpr *expr) {
  auto i = processIdentifier(ctx, expr->value);
  // TODO: this makes no sense: why setAtomic on temporary expr?
  // if (var->isGlobal() && var->getBase() == ctx->getBase() &&
  //     ctx->hasFlag("atomic"))
  //   dynamic_cast<seq::VarExpr *>(i->getExpr())->setAtomic();
  resultExpr = i->getExpr();
}

void CodegenVisitor::visit(const TupleExpr *expr) {
  vector<seq::Expr *> items;
  for (auto &&i : expr->items)
    items.push_back(transform(i));
  resultExpr = N<seq::RecordExpr>(items, vector<string>(items.size(), ""));
}

void CodegenVisitor::visit(const IfExpr *expr) {
  resultExpr = N<seq::CondExpr>(transform(expr->cond), transform(expr->eif),
                                transform(expr->eelse));
}

void CodegenVisitor::visit(const UnaryExpr *expr) {
  assert(expr->op == "!");
  resultExpr = N<seq::UOpExpr>(seq::uop(expr->op), transform(expr->expr));
}

void CodegenVisitor::visit(const BinaryExpr *expr) {
  assert(expr->op == "is" || expr->op == "&&" || expr->op == "||");
  if (expr->op == "is")
    resultExpr = N<seq::IsExpr>(transform(expr->lexpr), transform(expr->rexpr));
  else
    resultExpr = N<seq::BOpExpr>(seq::bop(expr->op), transform(expr->lexpr),
                                 transform(expr->rexpr));
}

void CodegenVisitor::visit(const PipeExpr *expr) {
  vector<seq::Expr *> exprs;
  vector<seq::types::Type *> inTypes;
  for (int i = 0; i < expr->items.size(); i++) {
    exprs.push_back(transform(expr->items[i].expr));
    inTypes.push_back(realizeType(expr->inTypes[i]->getClass()));
    // LOG("-- {}", inTypes.back()->getName());
  }
  auto p = new seq::PipeExpr(exprs);
  p->setIntermediateTypes(inTypes);
  for (int i = 0; i < expr->items.size(); i++)
    if (expr->items[i].op == "||>")
      p->setParallel(i);
  resultExpr = p;
}

void CodegenVisitor::visit(const TupleIndexExpr *expr) {
  resultExpr = N<seq::ArrayLookupExpr>(transform(expr->expr),
                                       N<seq::IntExpr>(expr->index));
}

void CodegenVisitor::visit(const CallExpr *expr) {
  auto lhs = transform(expr->expr);
  vector<seq::Expr *> items;
  vector<string> names;
  bool isPartial = false;
  for (auto &&i : expr->args) {
    if (CAST(i.value, EllipsisExpr)) {
      items.push_back(nullptr);
      isPartial = true;
    } else {
      items.push_back(transform(i.value));
    }
    names.push_back("");
  }
  if (isPartial)
    resultExpr = N<seq::PartialCallExpr>(lhs, items, names);
  else
    resultExpr = N<seq::CallExpr>(lhs, items, names);
}

void CodegenVisitor::visit(const StackAllocExpr *expr) {
  auto c = expr->typeExpr->getType()->getClass();
  assert(c);
  resultExpr = N<seq::ArrayExpr>(realizeType(c), transform(expr->expr), true);
}

void CodegenVisitor::visit(const DotExpr *expr) {
  if (auto c = CAST(expr->expr, IdExpr))
    if (c->value.size() && c->value[0] == '/') {
      auto ictx = ctx->getImports()->getImport(c->value.substr(1))->lctx;
      assert(ictx);
      resultExpr = processIdentifier(ictx, expr->member)->getExpr();
      return;
    }
  resultExpr = N<seq::GetElemExpr>(transform(expr->expr), expr->member);
}

// void CodegenVisitor::visit(const EllipsisExpr *expr) {}

void CodegenVisitor::visit(const PtrExpr *expr) {
  auto e = CAST(expr->expr, IdExpr);
  assert(e);
  auto v = ctx->find(e->value, true)->getVar();
  assert(v);
  resultExpr = N<seq::VarPtrExpr>(v->getHandle());
}

void CodegenVisitor::visit(const YieldExpr *expr) {
  resultExpr = N<seq::YieldExpr>(ctx->getBase());
}

void CodegenVisitor::visit(const SuiteStmt *stmt) {
  for (auto &s : stmt->stmts)
    transform(s);
}

void CodegenVisitor::visit(const PassStmt *stmt) {}

void CodegenVisitor::visit(const BreakStmt *stmt) {
  resultStmt = N<seq::Break>();
}

void CodegenVisitor::visit(const ContinueStmt *stmt) {
  resultStmt = N<seq::Continue>();
}

void CodegenVisitor::visit(const ExprStmt *stmt) {
  resultStmt = N<seq::ExprStmt>(transform(stmt->expr));
}

void CodegenVisitor::visit(const AssignStmt *stmt) {
  /// TODO: atomic operations & JIT
  auto i = CAST(stmt->lhs, IdExpr);
  assert(i);
  auto var = i->value;
  // is it variable?
  if (stmt->rhs->isType()) {
    ctx->addType(var, realizeType(stmt->rhs->getType()->getClass()));
  } else {
    auto varStmt = new seq::VarStmt(transform(stmt->rhs), nullptr);
    if (ctx->isToplevel())
      varStmt->getVar()->setGlobal();
    varStmt->getVar()->setType(realizeType(stmt->rhs->getType()->getClass()));
    ctx->addVar(var, varStmt->getVar());
    resultStmt = varStmt;
  }
}

void CodegenVisitor::visit(const AssignMemberStmt *stmt) {
  resultStmt = N<seq::AssignMember>(transform(stmt->lhs), stmt->member,
                                    transform(stmt->rhs));
}

void CodegenVisitor::visit(const UpdateStmt *stmt) {
  auto i = CAST(stmt->lhs, IdExpr);
  assert(i);
  auto var = i->value;
  auto val = ctx->find(var, true);
  assert(val && val->getVar());
  resultStmt =
      new seq::Assign(val->getVar()->getHandle(), transform(stmt->rhs));
}

void CodegenVisitor::visit(const DelStmt *stmt) {
  auto expr = CAST(stmt->expr, IdExpr);
  assert(expr);
  auto v = ctx->find(expr->value, true)->getVar();
  assert(v);
  ctx->remove(expr->value);
  resultStmt = N<seq::Del>(v->getHandle());
}

void CodegenVisitor::visit(const PrintStmt *stmt) {
  resultStmt = N<seq::Print>(transform(stmt->expr), false);
}

void CodegenVisitor::visit(const ReturnStmt *stmt) {
  if (!stmt->expr) {
    resultStmt = N<seq::Return>(nullptr);
  } else {
    auto ret = new seq::Return(transform(stmt->expr));
    resultStmt = ret;
  }
}

void CodegenVisitor::visit(const YieldStmt *stmt) {
<<<<<<< HEAD
  auto ret = new seq::Yield(stmt->expr ? transform(stmt->expr) : nullptr);
  ctx->getBase()->sawYield(ret);
  resultStmt = ret;
=======
  if (!stmt->expr) {
    resultStmt = N<seq::Yield>(nullptr);
  } else {
    auto ret = new seq::Yield(transform(stmt->expr));
    ctx->getBase()->setGenerator();
    resultStmt = ret;
  }
>>>>>>> 5342c0dc
}

void CodegenVisitor::visit(const AssertStmt *stmt) {
  resultStmt = N<seq::Assert>(transform(stmt->expr));
}

void CodegenVisitor::visit(const WhileStmt *stmt) {
  auto r = new seq::While(transform(stmt->cond));
  ctx->addBlock(r->getBlock());
  transform(stmt->suite);
  ctx->popBlock();
  resultStmt = r;
}

void CodegenVisitor::visit(const ForStmt *stmt) {
  auto r = new seq::For(transform(stmt->iter));
  string forVar;
  ctx->addBlock(r->getBlock());
  auto expr = CAST(stmt->var, IdExpr);
  assert(expr);
  ctx->addVar(expr->value, r->getVar());
  r->getVar()->setType(realizeType(expr->getType()->getClass()));
  transform(stmt->suite);
  ctx->popBlock();
  resultStmt = r;
}

void CodegenVisitor::visit(const IfStmt *stmt) {
  auto r = new seq::If();
  for (auto &i : stmt->ifs) {
    ctx->addBlock(i.cond ? r->addCond(transform(i.cond)) : r->addElse());
    transform(i.suite);
    ctx->popBlock();
  }
  resultStmt = r;
}

void CodegenVisitor::visit(const MatchStmt *stmt) {
  auto m = new seq::Match();
  m->setValue(transform(stmt->what));
  for (auto ci = 0; ci < stmt->cases.size(); ci++) {
    string varName;
    seq::Var *var = nullptr;
    seq::Pattern *pat;
    if (auto p = CAST(stmt->patterns[ci], BoundPattern)) {
      ctx->addBlock();
      auto boundPat = new seq::BoundPattern(transform(p->pattern));
      var = boundPat->getVar();
      varName = p->var;
      pat = boundPat;
      ctx->popBlock();
    } else {
      ctx->addBlock();
      pat = transform(stmt->patterns[ci]);
      ctx->popBlock();
    }
    ctx->addBlock(m->addCase(pat));
    transform(stmt->cases[ci]);
    if (var)
      ctx->addVar(varName, var);
    ctx->popBlock();
  }
  resultStmt = m;
}

void CodegenVisitor::visit(const ImportStmt *stmt) {
  auto file = stmt->from.first.substr(1);
  // ctx->getImports()->getImportFile(stmt->from.first, ctx->getFilename());
  // assert(!file.empty());

  auto import =
      const_cast<ImportContext::Import *>(ctx->getImports()->getImport(file));
  assert(import);
  if (!import->lctx) {
    import->lctx = make_shared<LLVMContext>(file, ctx->getRealizations(),
                                            ctx->getImports(), ctx->getBlock(),
                                            ctx->getBase(), ctx->getJIT());
    CodegenVisitor(import->lctx).transform(import->statements.get());
  }

  if (!stmt->what.size()) {
    ctx->addImport(
        stmt->from.second == "" ? stmt->from.first : stmt->from.second, file);
  } else if (stmt->what.size() == 1 && stmt->what[0].first == "*") {
    for (auto &i : *(import->lctx))
      ctx->add(i.first, i.second.front());
  } else {
    for (auto &w : stmt->what) {
      for (auto i : *(import->lctx)) {
        if (i.second.front()->getVar() && i.first == w.first)
          ctx->add(i.first, i.second.front());
      }
      // for (auto &w : stmt->what) {
      // TODO: those should have been already resolved  ... ?
      // for (auto i : *(import->lctx)) {
      //   if (i.first.substr(0, w.first.size() + 1) == w.first + ".")
      //     ctx->add(i.first, i.second.front());
      // }
      // auto c = import->lctx->find(w.first);
      // assert(c);
      // ctx->add(w.second == "" ? w.first : w.second, c);
      // }
    }
  }
}

void CodegenVisitor::visit(const TryStmt *stmt) {
  auto r = new seq::TryCatch();
  auto oldTryCatch = ctx->getTryCatch();
  ctx->setTryCatch(r);
  ctx->addBlock(r->getBlock());
  transform(stmt->suite);
  ctx->popBlock();
  ctx->setTryCatch(oldTryCatch);
  int varIdx = 0;
  for (auto &c : stmt->catches) {
    /// TODO: get rid of typeinfo here?
    ctx->addBlock(r->addCatch(c.exc->getType()
                                  ? realizeType(c.exc->getType()->getClass())
                                  : nullptr));
    ctx->addVar(c.var, r->getVar(varIdx++));
    transform(c.suite);
    ctx->popBlock();
  }
  if (stmt->finally) {
    ctx->addBlock(r->getFinally());
    transform(stmt->finally);
    ctx->popBlock();
  }
  resultStmt = r;
}

void CodegenVisitor::visit(const GlobalStmt *stmt) {
  auto var = ctx->find(stmt->var)->getVar();
  assert(var && var->isGlobal() && var->getBase() == ctx->getBase());
  ctx->addVar(stmt->var, var->getHandle(), true);
}

void CodegenVisitor::visit(const ThrowStmt *stmt) {
  resultStmt = N<seq::Throw>(transform(stmt->expr));
}

void CodegenVisitor::visit(const FunctionStmt *stmt) {
  auto name = ctx->getRealizations()->getCanonicalName(stmt->getSrcInfo());
  for (auto &real : ctx->getRealizations()->getFuncRealizations(name)) {
    auto f = (seq::Func *)real.handle;
    assert(f);
    if (in(real.ast->attributes, "internal"))
      continue;
    // LOG7("[codegen] generating fn {}", real.fullName);
    f->setName(chop(real.fullName));
    f->setSrcInfo(getSrcInfo());
    if (!ctx->isToplevel())
      f->setEnclosingFunc(ctx->getBase());
    ctx->addBlock(f->getBlock(), f);
    vector<string> names;
    vector<seq::types::Type *> types;
    for (int i = 1; i < real.type->args.size(); i++) {
      types.push_back(realizeType(real.type->args[i]->getClass()));
      names.push_back(real.ast->args[i - 1].name);
    }
    f->setIns(types);
    f->setArgNames(names);
    f->setOut(realizeType(real.type->args[0]->getClass()));
    for (auto a : real.ast->attributes) {
      f->addAttribute(a);
      if (a == "atomic")
        ctx->setFlag("atomic");
    }
    if (in(real.ast->attributes, "$external")) {
      f->setName(chop(real.ast->name));
      f->setExternal();
    } else {
      for (auto &arg : names)
        ctx->addVar(arg, f->getArgVar(arg));
      transform(real.ast->suite.get());
    }
    ctx->popBlock();
  }
}

void CodegenVisitor::visitMethods(const string &name) {
  auto c = ctx->getRealizations()->findClass(name);
  if (c)
    for (auto &m : c->methods)
      for (auto &mm : m.second) {
        FunctionStmt *f = CAST(
            ctx->getRealizations()->getAST(mm->canonicalName), FunctionStmt);
        visit(f);
      }
}

void CodegenVisitor::visit(const ClassStmt *stmt) {
  // visitMethods(ctx->getRealizations()->getCanonicalName(stmt->getSrcInfo()));
}

void CodegenVisitor::visit(const StarPattern *pat) {
  resultPattern = N<seq::StarPattern>();
}

void CodegenVisitor::visit(const IntPattern *pat) {
  resultPattern = N<seq::IntPattern>(pat->value);
}

void CodegenVisitor::visit(const BoolPattern *pat) {
  resultPattern = N<seq::BoolPattern>(pat->value);
}

void CodegenVisitor::visit(const StrPattern *pat) {
  resultPattern = N<seq::StrPattern>(pat->value);
}

void CodegenVisitor::visit(const SeqPattern *pat) {
  resultPattern = N<seq::SeqPattern>(pat->value);
}

void CodegenVisitor::visit(const RangePattern *pat) {
  resultPattern = N<seq::RangePattern>(pat->start, pat->end);
}

void CodegenVisitor::visit(const TuplePattern *pat) {
  vector<seq::Pattern *> pp;
  for (auto &p : pat->patterns)
    pp.push_back(transform(p));
  resultPattern = N<seq::RecordPattern>(move(pp));
}

void CodegenVisitor::visit(const ListPattern *pat) {
  vector<seq::Pattern *> pp;
  for (auto &p : pat->patterns)
    pp.push_back(transform(p));
  resultPattern = N<seq::ArrayPattern>(move(pp));
}

void CodegenVisitor::visit(const OrPattern *pat) {
  vector<seq::Pattern *> pp;
  for (auto &p : pat->patterns)
    pp.push_back(transform(p));
  resultPattern = N<seq::OrPattern>(move(pp));
}

void CodegenVisitor::visit(const WildcardPattern *pat) {
  auto p = new seq::Wildcard();
  if (pat->var.size())
    ctx->addVar(pat->var, p->getVar());
  resultPattern = p;
}

void CodegenVisitor::visit(const GuardedPattern *pat) {
  resultPattern =
      N<seq::GuardedPattern>(transform(pat->pattern), transform(pat->cond));
}

seq::types::Type *CodegenVisitor::realizeType(types::ClassTypePtr t) {
  assert(t && t->canRealize());
  auto it = ctx->getRealizations()->classRealizations.find(t->name);
  assert(it != ctx->getRealizations()->classRealizations.end());
  auto it2 = it->second.find(t->realizeString(t->name, false));
  assert(it2 != it->second.end());
  assert(it2->second.handle);
  return it2->second.handle;
}

} // namespace ast
} // namespace seq<|MERGE_RESOLUTION|>--- conflicted
+++ resolved
@@ -47,8 +47,7 @@
 }
 
 CodegenVisitor::CodegenVisitor(std::shared_ptr<LLVMContext> ctx)
-    : ctx(ctx), resultExpr(nullptr), resultStmt(nullptr),
-      resultPattern(nullptr) {}
+    : ctx(ctx), resultExpr(nullptr), resultStmt(nullptr), resultPattern(nullptr) {}
 
 seq::Expr *CodegenVisitor::transform(const Expr *expr) {
   if (!expr)
@@ -121,8 +120,7 @@
 }
 
 shared_ptr<LLVMItem::Item>
-CodegenVisitor::processIdentifier(shared_ptr<LLVMContext> tctx,
-                                  const string &id) {
+CodegenVisitor::processIdentifier(shared_ptr<LLVMContext> tctx, const string &id) {
   auto val = tctx->find(id);
   if (!val)
     error(getSrcInfo(), fmt::format("? val {}", id).c_str());
@@ -184,8 +182,8 @@
 }
 
 void CodegenVisitor::visit(const TupleIndexExpr *expr) {
-  resultExpr = N<seq::ArrayLookupExpr>(transform(expr->expr),
-                                       N<seq::IntExpr>(expr->index));
+  resultExpr =
+      N<seq::ArrayLookupExpr>(transform(expr->expr), N<seq::IntExpr>(expr->index));
 }
 
 void CodegenVisitor::visit(const CallExpr *expr) {
@@ -246,9 +244,7 @@
 
 void CodegenVisitor::visit(const PassStmt *stmt) {}
 
-void CodegenVisitor::visit(const BreakStmt *stmt) {
-  resultStmt = N<seq::Break>();
-}
+void CodegenVisitor::visit(const BreakStmt *stmt) { resultStmt = N<seq::Break>(); }
 
 void CodegenVisitor::visit(const ContinueStmt *stmt) {
   resultStmt = N<seq::Continue>();
@@ -277,8 +273,8 @@
 }
 
 void CodegenVisitor::visit(const AssignMemberStmt *stmt) {
-  resultStmt = N<seq::AssignMember>(transform(stmt->lhs), stmt->member,
-                                    transform(stmt->rhs));
+  resultStmt =
+      N<seq::AssignMember>(transform(stmt->lhs), stmt->member, transform(stmt->rhs));
 }
 
 void CodegenVisitor::visit(const UpdateStmt *stmt) {
@@ -287,8 +283,7 @@
   auto var = i->value;
   auto val = ctx->find(var, true);
   assert(val && val->getVar());
-  resultStmt =
-      new seq::Assign(val->getVar()->getHandle(), transform(stmt->rhs));
+  resultStmt = new seq::Assign(val->getVar()->getHandle(), transform(stmt->rhs));
 }
 
 void CodegenVisitor::visit(const DelStmt *stmt) {
@@ -314,19 +309,9 @@
 }
 
 void CodegenVisitor::visit(const YieldStmt *stmt) {
-<<<<<<< HEAD
   auto ret = new seq::Yield(stmt->expr ? transform(stmt->expr) : nullptr);
-  ctx->getBase()->sawYield(ret);
+  ctx->getBase()->setGenerator();
   resultStmt = ret;
-=======
-  if (!stmt->expr) {
-    resultStmt = N<seq::Yield>(nullptr);
-  } else {
-    auto ret = new seq::Yield(transform(stmt->expr));
-    ctx->getBase()->setGenerator();
-    resultStmt = ret;
-  }
->>>>>>> 5342c0dc
 }
 
 void CodegenVisitor::visit(const AssertStmt *stmt) {
@@ -397,19 +382,18 @@
   // ctx->getImports()->getImportFile(stmt->from.first, ctx->getFilename());
   // assert(!file.empty());
 
-  auto import =
-      const_cast<ImportContext::Import *>(ctx->getImports()->getImport(file));
+  auto import = const_cast<ImportContext::Import *>(ctx->getImports()->getImport(file));
   assert(import);
   if (!import->lctx) {
-    import->lctx = make_shared<LLVMContext>(file, ctx->getRealizations(),
-                                            ctx->getImports(), ctx->getBlock(),
-                                            ctx->getBase(), ctx->getJIT());
+    import->lctx =
+        make_shared<LLVMContext>(file, ctx->getRealizations(), ctx->getImports(),
+                                 ctx->getBlock(), ctx->getBase(), ctx->getJIT());
     CodegenVisitor(import->lctx).transform(import->statements.get());
   }
 
   if (!stmt->what.size()) {
-    ctx->addImport(
-        stmt->from.second == "" ? stmt->from.first : stmt->from.second, file);
+    ctx->addImport(stmt->from.second == "" ? stmt->from.first : stmt->from.second,
+                   file);
   } else if (stmt->what.size() == 1 && stmt->what[0].first == "*") {
     for (auto &i : *(import->lctx))
       ctx->add(i.first, i.second.front());
@@ -444,9 +428,8 @@
   int varIdx = 0;
   for (auto &c : stmt->catches) {
     /// TODO: get rid of typeinfo here?
-    ctx->addBlock(r->addCatch(c.exc->getType()
-                                  ? realizeType(c.exc->getType()->getClass())
-                                  : nullptr));
+    ctx->addBlock(r->addCatch(
+        c.exc->getType() ? realizeType(c.exc->getType()->getClass()) : nullptr));
     ctx->addVar(c.var, r->getVar(varIdx++));
     transform(c.suite);
     ctx->popBlock();
@@ -513,8 +496,8 @@
   if (c)
     for (auto &m : c->methods)
       for (auto &mm : m.second) {
-        FunctionStmt *f = CAST(
-            ctx->getRealizations()->getAST(mm->canonicalName), FunctionStmt);
+        FunctionStmt *f =
+            CAST(ctx->getRealizations()->getAST(mm->canonicalName), FunctionStmt);
         visit(f);
       }
 }
@@ -576,8 +559,7 @@
 }
 
 void CodegenVisitor::visit(const GuardedPattern *pat) {
-  resultPattern =
-      N<seq::GuardedPattern>(transform(pat->pattern), transform(pat->cond));
+  resultPattern = N<seq::GuardedPattern>(transform(pat->pattern), transform(pat->cond));
 }
 
 seq::types::Type *CodegenVisitor::realizeType(types::ClassTypePtr t) {
